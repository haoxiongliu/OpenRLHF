import time
import ray
import requests

from openrlhf.utils.logging_utils import init_logger

logger = init_logger(__name__)


<<<<<<< HEAD
def request_api_wrapper(url, data, score_key="rewards", try_max_times=3):
=======
def request_api_wrapper(url, data, try_max_times=5):
>>>>>>> 6d500d14
    """Synchronous request API wrapper"""
    headers = {
        "Content-Type": "application/json",
    }
    for _ in range(try_max_times):
        try:
            response = requests.post(url=url, json=data, headers=headers, timeout=360)
            response.raise_for_status()  # Raise an HTTPError for bad responses
            response = response.json()
            return response
        except requests.RequestException as e:
            logger.info(f"Request error, please check: {e}")
        except Exception as e:
            logger.info(f"Unexpected error, please check: {e}")
        time.sleep(1)
    # ad-hoc for tp. TODO: find a more general solution
    logger.warning(f"Request error for {try_max_times} times, returning None. Please check the API server.")
    return [0.0]*len(data["queries"])


<<<<<<< HEAD
def remote_rm_fn(api_url, queries, prompts, labels, score_key="rewards"):
    """remote reward model API
    api_url: RM API, We assume that the API supports two modes: merging query + response and not merging
    queries: query+response with the template
    design is made optional.
    score_key: RM score key
    """
    scores = request_api_wrapper(api_url, {"queries": queries, "prompts": prompts, "labels": labels}, score_key)
    return torch.tensor(scores)
=======
@ray.remote
def remote_rm_fn_ray(api_url, queries, prompts, labels):
    return request_api_wrapper(api_url, {"query": queries, "prompts": prompts, "labels": labels})
>>>>>>> 6d500d14


@ray.remote
class RemoteRewardModel:
    def __init__(self, args, remote_rm_url):
        self.args = args
        self.remote_rm_url = [remote_rm_url] if isinstance(remote_rm_url, str) else remote_rm_url
        self.custom_reward_func = None

        if self.remote_rm_url and self.remote_rm_url[0].endswith(".py"):
            print(f"Loading custom `reward_func(queries, prompts, labels)` from {self.remote_rm_url[0]}")
            import importlib.util

            spec = importlib.util.spec_from_file_location("reward_func", self.remote_rm_url[0])
            reward_module = importlib.util.module_from_spec(spec)
            spec.loader.exec_module(reward_module)
            self.custom_reward_func = ray.remote(reward_module.reward_func)

    def get_rewards(self, queries_list, prompts_list, labels_list):
        if self.custom_reward_func:
            # Let Ray automatically distribute the workload across available resources
            batch_size = self.args.micro_rollout_batch_size
            num_chunks = (len(queries_list) + batch_size - 1) // batch_size
            r_refs = []
            for i in range(num_chunks):
                start_idx = i * batch_size
                end_idx = min((i + 1) * batch_size, len(queries_list))
                r = self.custom_reward_func.remote(
                    queries_list[start_idx:end_idx],
                    prompts_list[start_idx:end_idx],
                    labels_list[start_idx:end_idx],
                )
                r_refs.append(r)
        else:
            # Distribute data across different remote reward function servers
            num_servers = len(self.remote_rm_url)
            batch_size = (len(queries_list) + num_servers - 1) // num_servers
            r_refs = []
            for i in range(num_servers):
                start_idx = i * batch_size
                end_idx = min((i + 1) * batch_size, len(queries_list))
                rm = self.remote_rm_url[i]
                r = remote_rm_fn_ray.remote(
                    rm,
                    queries=queries_list[start_idx:end_idx],
                    prompts=prompts_list[start_idx:end_idx],
                    labels=labels_list[start_idx:end_idx],
                )
                r_refs.append(r)

        return ray.get(r_refs)<|MERGE_RESOLUTION|>--- conflicted
+++ resolved
@@ -7,11 +7,7 @@
 logger = init_logger(__name__)
 
 
-<<<<<<< HEAD
 def request_api_wrapper(url, data, score_key="rewards", try_max_times=3):
-=======
-def request_api_wrapper(url, data, try_max_times=5):
->>>>>>> 6d500d14
     """Synchronous request API wrapper"""
     headers = {
         "Content-Type": "application/json",
@@ -21,7 +17,8 @@
             response = requests.post(url=url, json=data, headers=headers, timeout=360)
             response.raise_for_status()  # Raise an HTTPError for bad responses
             response = response.json()
-            return response
+            assert score_key in response, f"Score key {score_key} not found in response"
+            return response.get(score_key)
         except requests.RequestException as e:
             logger.info(f"Request error, please check: {e}")
         except Exception as e:
@@ -32,21 +29,9 @@
     return [0.0]*len(data["queries"])
 
 
-<<<<<<< HEAD
-def remote_rm_fn(api_url, queries, prompts, labels, score_key="rewards"):
-    """remote reward model API
-    api_url: RM API, We assume that the API supports two modes: merging query + response and not merging
-    queries: query+response with the template
-    design is made optional.
-    score_key: RM score key
-    """
-    scores = request_api_wrapper(api_url, {"queries": queries, "prompts": prompts, "labels": labels}, score_key)
-    return torch.tensor(scores)
-=======
 @ray.remote
-def remote_rm_fn_ray(api_url, queries, prompts, labels):
-    return request_api_wrapper(api_url, {"query": queries, "prompts": prompts, "labels": labels})
->>>>>>> 6d500d14
+def remote_rm_fn_ray(api_url, queries, prompts, labels, score_key="rewards"):
+    return request_api_wrapper(api_url, {"queries": queries, "prompts": prompts, "labels": labels}, score_key)
 
 
 @ray.remote
